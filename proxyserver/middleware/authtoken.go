//  Copyright (c) 2017 Rackspace
//
//  Licensed under the Apache License, Version 2.0 (the "License");
//  you may not use this file except in compliance with the License.
//  You may obtain a copy of the License at
//
//     http://www.apache.org/licenses/LICENSE-2.0
//
//  Unless required by applicable law or agreed to in writing, software
//  distributed under the License is distributed on an "AS IS" BASIS,
//  WITHOUT WARRANTIES OR CONDITIONS OF ANY KIND, either express or
//  implied.
//  See the License for the specific language governing permissions and
//  limitations under the License.

package middleware

import (
	"bytes"
<<<<<<< HEAD
	"encoding/base64"
=======
	"context"
>>>>>>> 0029aa1c
	"encoding/json"
	"errors"
	"fmt"
	"net/http"
	"strings"
	"sync"
	"time"

	"github.com/troubling/hummingbird/client"
	"github.com/troubling/hummingbird/common"
	"github.com/troubling/hummingbird/common/conf"
	"github.com/troubling/hummingbird/common/tracing"
	"github.com/uber-go/tally"
	"go.uber.org/zap"
)

type identity struct {
	client          common.HTTPClient
	authURL         string
	authPlugin      string
	projectDomainID string
	userDomainID    string
	projectName     string
	userName        string
	password        string
	userAgent       string
}

type authToken struct {
	*identity
	next           http.Handler
	cacheDur       time.Duration
	preValidateDur time.Duration
	preValidations map[string]bool
	lock           sync.Mutex
}

var authHeaders = []string{"X-Identity-Status",
	"X-Service-Identity-Status",
	"X-Domain-Id",
	"X-Domain-Name",
	"X-Project-Id",
	"X-Project-Name",
	"X-Project-Domain-Id",
	"X-Project-Domain-Name",
	"X-User-Id",
	"X-User-Name",
	"X-User-Domain-Id",
	"X-User-Domain-Name",
	"X-Roles",
	"X-Service-Domain-Id",
	"X-Service-Domain-Name",
	"X-Service-Project-Id",
	"X-Service-Project-Name",
	"X-Service-Project-Domain-Id",
	"X-Service-Project-Domain-Name",
	"X-Service-User-Id",
	"X-Service-User-Name",
	"X-Service-User-Domain-Id",
	"X-Service-User-Domain-Name",
	"X-Service-Roles",
	"X-Service-Catalog",
	"X-Is-Admin-Project",
	//Deprecated Headers
	"X-Role",
	"X-User",
	"X-Tenant-Id",
	"X-Tenant-Name",
	"X-Tenant",
}

type domain struct {
	ID      string `json:"id"`
	Name    string `json:"name,omitempty"`
	Enabled bool   `json:"enabled,omitempty"`
}

type project struct {
	ID      string  `json:"id,omitempty"`
	Name    string  `json:"name,omitempty"`
	Enabled bool    `json:"enabled,omitempty"`
	Domain  *domain `json:"domain"`
}

type token struct {
	ExpiresAt     time.Time `json:"expires_at"`
	MemcacheTtlAt time.Time
	IssuedAt      time.Time `json:"issued_at"`
	Methods       []string
	User          struct {
		ID      string
		Name    string
		Email   string
		Enabled bool
		Domain  struct {
			ID   string
			Name string
		}
	}
	Project *project
	Domain  *domain
	Roles   *[]struct {
		ID   string
		Name string
	}
	S3Creds *s3Blob
}

type s3Token struct {
	Access    string `json:"access"`
	Token     string `json:"token"`
	Signature string `json:"signature"`
}

type s3Creds struct {
	Credentials s3Token `json:"credentials"`
}

func (t token) Valid() bool {
	now := time.Now().Unix()
	return now < t.ExpiresAt.Unix()
}

func (t token) populateReqHeader(r *http.Request, headerPrefix string) {
	r.Header.Set(fmt.Sprintf("X%s-User-Id", headerPrefix), t.User.ID)
	r.Header.Set(fmt.Sprintf("X%s-User-Name", headerPrefix), t.User.Name)
	r.Header.Set(fmt.Sprintf("X%s-User-Domain-Id", headerPrefix), t.User.Domain.ID)
	r.Header.Set(fmt.Sprintf("X%s-User-Domain-Name", headerPrefix), t.User.Domain.Name)

	if project := t.Project; project != nil {
		r.Header.Set(fmt.Sprintf("X%s-Project-Name", headerPrefix), project.Name)
		r.Header.Set(fmt.Sprintf("X%s-Project-Id", headerPrefix), project.ID)
		r.Header.Set(fmt.Sprintf("X%s-Project-Domain-Name", headerPrefix), project.Domain.Name)
		r.Header.Set(fmt.Sprintf("X%s-Project-Domain-Id", headerPrefix), project.Domain.ID)
	}

	if domain := t.Domain; domain != nil {
		r.Header.Set(fmt.Sprintf("X%s-Domain-Id", headerPrefix), domain.ID)
		r.Header.Set(fmt.Sprintf("X%s-Domain-Name", headerPrefix), domain.Name)
	}

	if roles := t.Roles; roles != nil {
		roleNames := []string{}
		for _, role := range *t.Roles {
			roleNames = append(roleNames, role.Name)
		}
		r.Header.Set(fmt.Sprintf("X%s-Roles", headerPrefix), strings.Join(roleNames, ","))
	}
}

type identityReq struct {
	Auth struct {
		Identity struct {
			Methods  []string `json:"methods"`
			Password struct {
				User struct {
					Domain struct {
						ID string `json:"id"`
					} `json:"domain"`
					Name     string `json:"name"`
					Password string `json:"password"`
				} `json:"user"`
			} `json:"password"`
		} `json:"identity"`

		Scope struct {
			Project *project `json:"project"`
		} `json:"scope"`
	} `json:"auth"`
}

type identityResponse struct {
	Error *struct {
		Code    int
		Message string
		Title   string
	}
	Token *token
}

<<<<<<< HEAD
type credential struct {
	UserId    string `json:"user_id"`
	ProjectId string `json:"project_id"`
	Blob      string `json:"blob"`
	Id        string `json:"id"`
}

type s3Blob struct {
	Access string `json:"access"`
	Secret string `json:"secret"`
}

type credentialsResponse struct {
	Credentials []credential `json:"credentials"`
}

func (at *authToken) preValidate(ctx *ProxyContext, authToken string) {
=======
func (at *authToken) preValidate(ctx context.Context, proxyCtx *ProxyContext, authToken string) {
>>>>>>> 0029aa1c
	at.lock.Lock()
	defer at.lock.Unlock()
	_, ok := at.preValidations[authToken]
	if ok {
		return
	} else {
		at.preValidations[authToken] = true
	}
	go func() {
		at.validate(ctx, proxyCtx, authToken)
		at.lock.Lock()
		defer at.lock.Unlock()
		delete(at.preValidations, authToken)
	}()
}

func (at *authToken) fetchAndValidateToken(ctx context.Context, proxyCtx *ProxyContext, authToken string) (*token, bool) {
	if proxyCtx == nil {
		return nil, false
	}
	cachedToken := at.loadTokenFromCache(ctx, authToken)
	if cachedToken != nil {
		return cachedToken, true
	}
	return at.validate(ctx, authToken)
}

func (at *authToken) loadTokenFromCache(ctx *ProxyContext, key string) *token {
	var cachedToken token
<<<<<<< HEAD
	if err := ctx.Cache.GetStructured(key, &cachedToken); err == nil {
		if at.preValidateDur > 0 && !cachedToken.MemcacheTtlAt.IsZero() {
			invalidateEarlyTime := time.Now().Add(at.preValidateDur)
			if cachedToken.MemcacheTtlAt.Before(invalidateEarlyTime) {
				at.preValidate(ctx, key)
			}
		}
		ctx.Logger.Debug("Found cache token",
			zap.String("token", key))
		return &cachedToken
	} else {
		return nil
	}
=======
	if err := proxyCtx.Cache.GetStructured(ctx, authToken, &cachedToken); err == nil {
		if at.preValidateDur > 0 && !cachedToken.MemcacheTtlAt.IsZero() {
			invalidateEarlyTime := time.Now().Add(at.preValidateDur)
			if cachedToken.MemcacheTtlAt.Before(invalidateEarlyTime) {
				at.preValidate(ctx, proxyCtx, authToken)
			}
		}
		proxyCtx.Logger.Debug("Found cache token",
			zap.String("token", authToken))
		return &cachedToken, true
	}
	return at.validate(ctx, proxyCtx, authToken)
>>>>>>> 0029aa1c
}

func (at *authToken) ServeHTTP(w http.ResponseWriter, r *http.Request) {
	proxyCtx := GetProxyContext(r)
	if proxyCtx.Authorize != nil {
		at.next.ServeHTTP(w, r)
		return
	}
	removeAuthHeaders(r)
	r.Header.Set("X-Identity-Status", "Invalid")
	serviceAuthToken := r.Header.Get("X-Service-Token")
	if serviceAuthToken != "" {
		serviceToken, serviceTokenValid := at.fetchAndValidateToken(r.Context(), proxyCtx, serviceAuthToken)
		if serviceToken != nil && serviceTokenValid {
			r.Header.Set("X-Service-Identity-Status", "Confirmed")
			serviceToken.populateReqHeader(r, "-Service")
		} else {
			r.Header.Set("X-Service-Identity-Status", "Invalid")
		}
	}
	if ctx.S3Auth != nil {
		// Handle S3 auth validation first
		userToken, userTokenValid := at.validateS3Signature(ctx)
		if userToken != nil && userTokenValid {
			r.Header.Set("X-Identity-Status", "Confirmed")
			userToken.populateReqHeader(r, "")
		}
	}

	userAuthToken := r.Header.Get("X-Auth-Token")
	if userAuthToken == "" {
		userAuthToken = r.Header.Get("X-Storage-Token")
	}
	if userAuthToken != "" {
		userToken, userTokenValid := at.fetchAndValidateToken(r.Context(), proxyCtx, userAuthToken)
		if userToken != nil && userTokenValid {
			r.Header.Set("X-Identity-Status", "Confirmed")
			userToken.populateReqHeader(r, "")
		}
	}
	at.next.ServeHTTP(w, r)
}

<<<<<<< HEAD
func (at *authToken) validateS3Signature(ctx *ProxyContext) (*token, bool) {
	// Check for a cached token
	cachedToken := at.loadTokenFromCache(ctx, "S3:"+ctx.S3Auth.Key)
	if cachedToken != nil {
		ctx.S3Auth.Account = cachedToken.Project.ID
		return cachedToken, ctx.S3Auth.validateSignature([]byte(cachedToken.S3Creds.Secret))
	}
	tok, err := at.doValidateS3(ctx.S3Auth.StringToSign, ctx.S3Auth.Key, ctx.S3Auth.Signature)
	if err != nil {
		ctx.Logger.Debug("Failed to validate s3 signature", zap.Error(err))
		return nil, false
	}

	if tok != nil {
		ctx.S3Auth.Account = tok.Project.ID
		// TODO: We need to get and cache the secret to sign our own requests
		at.cacheToken(ctx, "S3:"+ctx.S3Auth.Key, tok)
		return tok, true
	}

	return nil, false
}

func (at *authToken) validate(ctx *ProxyContext, authToken string) (*token, bool) {
	tok, err := at.doValidate(authToken)
=======
func (at *authToken) validate(ctx context.Context, proxyCtx *ProxyContext, authToken string) (*token, bool) {
	tok, err := at.doValidate(ctx, authToken)
>>>>>>> 0029aa1c
	if err != nil {
		proxyCtx.Logger.Debug("Failed to validate token", zap.Error(err))
		return nil, false
	}

	if tok != nil {
<<<<<<< HEAD
		at.cacheToken(ctx, authToken, tok)
=======
		ttl := at.cacheDur
		if expiresIn := tok.ExpiresAt.Sub(time.Now()); expiresIn < ttl && expiresIn > 0 {
			ttl = expiresIn
		}
		tok.MemcacheTtlAt = time.Now().Add(ttl)
		proxyCtx.Cache.Set(ctx, authToken, *tok, int(ttl/time.Second))
>>>>>>> 0029aa1c
		return tok, true
	}

	return nil, false
}

<<<<<<< HEAD
func (at *authToken) cacheToken(ctx *ProxyContext, key string, tok *token) {
	ttl := at.cacheDur
	if expiresIn := tok.ExpiresAt.Sub(time.Now()); expiresIn < ttl && expiresIn > 0 {
		ttl = expiresIn
	}
	tok.MemcacheTtlAt = time.Now().Add(ttl)
	ctx.Cache.Set(key, *tok, int(ttl/time.Second))
}

func (at *authToken) doValidateS3(stringToSign, key, signature string) (*token, error) {
	creds := &s3Creds{}
	creds.Credentials.Access = key
	creds.Credentials.Signature = signature
	creds.Credentials.Token = base64.URLEncoding.EncodeToString([]byte(stringToSign))
	credsReqBody, err := json.Marshal(creds)
	if err != nil {
		return nil, err
	}
	req, err := http.NewRequest("POST", at.authURL+"v3/s3tokens", bytes.NewBuffer(credsReqBody))
	if err != nil {
		return nil, err
	}
	req.Header.Set("Content-Type", "application/json")

	r, err := at.client.Do(req)
	if err != nil {
		return nil, err
	}
	defer r.Body.Close()

	if r.StatusCode >= 400 {
		return nil, errors.New(r.Status)
	}

	token, err := at.parseAuthResponse(r)

	// Now we need to get the creds so that we can do the signing next time
	req2, err := http.NewRequest("GET", at.authURL+"v3/credentials?type=ec2&user_id="+token.User.ID, nil)
	if err != nil {
		return nil, err
	}
	serverAuthToken, err := at.serverAuth()
	if err != nil {
		return nil, err
	}
	req2.Header.Set("X-Auth-Token", serverAuthToken)
	req2.Header.Set("Content-Type", "application/json")

	r2, err := at.client.Do(req2)
	if err != nil {
		return nil, err
	}
	defer r2.Body.Close()

	s3creds, err := at.parseCredentialsResponse(r2)
	token.S3Creds = s3creds

	return token, err
}

func (at *authToken) doValidate(token string) (*token, error) {
=======
func (at *authToken) doValidate(ctx context.Context, token string) (*token, error) {
>>>>>>> 0029aa1c
	if !strings.HasSuffix(at.authURL, "/") {
		at.authURL += "/"
	}
	req, err := http.NewRequest("GET", at.authURL+"v3/auth/tokens?nocatalog", nil)
	if err != nil {
		return nil, err
	}
	serverAuthToken, err := at.serverAuth(ctx)
	if err != nil {
		return nil, err
	}
	req.Header.Set("X-Auth-Token", serverAuthToken)
	req.Header.Set("X-Subject-Token", token)
	req.Header.Set("User-Agent", at.userAgent)
	req = req.WithContext(ctx)
	r, err := at.client.Do(req)
	if err != nil {
		return nil, err
	}
	defer r.Body.Close()

	if r.StatusCode >= 400 {
		return nil, errors.New(r.Status)
	}

	tok, err := at.parseAuthResponse(r)
	return tok, err
}

func (at *authToken) parseAuthResponse(r *http.Response) (*token, error) {
	var resp identityResponse
	if err := json.NewDecoder(r.Body).Decode(&resp); err != nil {
		return nil, err
	}

	if e := resp.Error; e != nil {
		return nil, fmt.Errorf("%s : %s", r.Status, e.Message)
	}
	if r.StatusCode != http.StatusOK {
		return nil, fmt.Errorf("%s", r.Status)
	}
	if resp.Token == nil {
		return nil, errors.New("Response didn't contain token context")
	}
	if !resp.Token.Valid() {
		return nil, errors.New("Returned token is not valid")

	}
	return resp.Token, nil
}

func (at *authToken) parseCredentialsResponse(r *http.Response) (*s3Blob, error) {
	var resp credentialsResponse
	if err := json.NewDecoder(r.Body).Decode(&resp); err != nil {
		return nil, err
	}
	if len(resp.Credentials) == 0 {
		return nil, errors.New("Response didn't contain credentials")
	}
	var blob s3Blob
	if err := json.Unmarshal([]byte(resp.Credentials[0].Blob), &blob); err != nil {
		return nil, err
	}

	return &blob, nil
}

// serverAuth return the X-Auth-Token to use or an error.
func (at *authToken) serverAuth(ctx context.Context) (string, error) {
	authReq := &identityReq{}
	authReq.Auth.Identity.Methods = []string{at.authPlugin}
	authReq.Auth.Identity.Password.User.Domain.ID = at.userDomainID
	authReq.Auth.Identity.Password.User.Name = at.userName
	authReq.Auth.Identity.Password.User.Password = at.password
	authReq.Auth.Scope.Project = &project{Domain: &domain{ID: at.projectDomainID}, Name: at.projectName}
	authReqBody, err := json.Marshal(authReq)
	if err != nil {
		return "", err
	}

	req, err := http.NewRequest("POST", at.authURL+"v3/auth/tokens", bytes.NewBuffer(authReqBody))
	if err != nil {
		return "", err
	}
	req.Header.Set("Content-Type", "application/json")
	req = req.WithContext(ctx)
	resp, err := at.client.Do(req)
	if err != nil {
		return "", err
	}
	defer resp.Body.Close()
	if resp.StatusCode != 201 {
		return "", fmt.Errorf("server auth token request gave status %d", resp.StatusCode)
	}
	rv := resp.Header.Get("X-Subject-Token")

	return rv, nil
}

func removeAuthHeaders(r *http.Request) {
	for _, header := range authHeaders {
		r.Header.Del(header)
	}
}

func NewAuthToken(section conf.Section, metricsScope tally.Scope) (func(http.Handler) http.Handler, error) {
	return func(next http.Handler) http.Handler {
		tokenCacheDur := time.Duration(int(section.GetInt("token_cache_time", 300))) * time.Second
		c := &http.Client{
			Timeout: 5 * time.Second,
		}
		authTokenMiddleware := &authToken{
			next:           next,
			cacheDur:       tokenCacheDur,
			preValidateDur: (tokenCacheDur / 10),
			preValidations: make(map[string]bool),
			identity: &identity{authURL: section.GetDefault("auth_uri", "http://127.0.0.1:5000/"),
				authPlugin:      section.GetDefault("auth_plugin", "password"),
				projectDomainID: section.GetDefault("project_domain_id", "default"),
				userDomainID:    section.GetDefault("user_domain_id", "default"),
				projectName:     section.GetDefault("project_name", "service"),
				userName:        section.GetDefault("username", "swift"),
				password:        section.GetDefault("password", "password"),
				userAgent:       section.GetDefault("user_agent", "hummingbird-keystone-middleware/1.0"),
				client:          c},
		}
		if section.GetConfig().HasSection("tracing") {
			clientTracer, _, err := tracing.Init("proxy-keystone-client", zap.NewNop(), section.GetConfig().GetSection("tracing"))
			if err == nil {
				enableHTTPTrace := section.GetConfig().GetBool("tracing", "enable_httptrace", true)
				authTokenMiddleware.client, err = client.NewTracingClient(clientTracer, c, enableHTTPTrace)
				if err != nil { // In case of error revert to normal http client
					authTokenMiddleware.client = c
				}
			}
		}
		return authTokenMiddleware
	}, nil
}<|MERGE_RESOLUTION|>--- conflicted
+++ resolved
@@ -17,11 +17,8 @@
 
 import (
 	"bytes"
-<<<<<<< HEAD
+	"context"
 	"encoding/base64"
-=======
-	"context"
->>>>>>> 0029aa1c
 	"encoding/json"
 	"errors"
 	"fmt"
@@ -202,7 +199,6 @@
 	Token *token
 }
 
-<<<<<<< HEAD
 type credential struct {
 	UserId    string `json:"user_id"`
 	ProjectId string `json:"project_id"`
@@ -219,10 +215,7 @@
 	Credentials []credential `json:"credentials"`
 }
 
-func (at *authToken) preValidate(ctx *ProxyContext, authToken string) {
-=======
 func (at *authToken) preValidate(ctx context.Context, proxyCtx *ProxyContext, authToken string) {
->>>>>>> 0029aa1c
 	at.lock.Lock()
 	defer at.lock.Unlock()
 	_, ok := at.preValidations[authToken]
@@ -243,43 +236,28 @@
 	if proxyCtx == nil {
 		return nil, false
 	}
-	cachedToken := at.loadTokenFromCache(ctx, authToken)
+	cachedToken := at.loadTokenFromCache(ctx, proxyCtx, authToken)
 	if cachedToken != nil {
 		return cachedToken, true
 	}
-	return at.validate(ctx, authToken)
-}
-
-func (at *authToken) loadTokenFromCache(ctx *ProxyContext, key string) *token {
+	return at.validate(ctx, proxyCtx, authToken)
+}
+
+func (at *authToken) loadTokenFromCache(ctx context.Context, proxyCtx *ProxyContext, key string) *token {
 	var cachedToken token
-<<<<<<< HEAD
-	if err := ctx.Cache.GetStructured(key, &cachedToken); err == nil {
+	if err := proxyCtx.Cache.GetStructured(ctx, key, &cachedToken); err == nil {
 		if at.preValidateDur > 0 && !cachedToken.MemcacheTtlAt.IsZero() {
 			invalidateEarlyTime := time.Now().Add(at.preValidateDur)
 			if cachedToken.MemcacheTtlAt.Before(invalidateEarlyTime) {
-				at.preValidate(ctx, key)
+				at.preValidate(ctx, proxyCtx, key)
 			}
 		}
-		ctx.Logger.Debug("Found cache token",
+		proxyCtx.Logger.Debug("Found cache token",
 			zap.String("token", key))
 		return &cachedToken
 	} else {
 		return nil
 	}
-=======
-	if err := proxyCtx.Cache.GetStructured(ctx, authToken, &cachedToken); err == nil {
-		if at.preValidateDur > 0 && !cachedToken.MemcacheTtlAt.IsZero() {
-			invalidateEarlyTime := time.Now().Add(at.preValidateDur)
-			if cachedToken.MemcacheTtlAt.Before(invalidateEarlyTime) {
-				at.preValidate(ctx, proxyCtx, authToken)
-			}
-		}
-		proxyCtx.Logger.Debug("Found cache token",
-			zap.String("token", authToken))
-		return &cachedToken, true
-	}
-	return at.validate(ctx, proxyCtx, authToken)
->>>>>>> 0029aa1c
 }
 
 func (at *authToken) ServeHTTP(w http.ResponseWriter, r *http.Request) {
@@ -300,9 +278,9 @@
 			r.Header.Set("X-Service-Identity-Status", "Invalid")
 		}
 	}
-	if ctx.S3Auth != nil {
+	if proxyCtx.S3Auth != nil {
 		// Handle S3 auth validation first
-		userToken, userTokenValid := at.validateS3Signature(ctx)
+		userToken, userTokenValid := at.validateS3Signature(r.Context(), proxyCtx)
 		if userToken != nil && userTokenValid {
 			r.Header.Set("X-Identity-Status", "Confirmed")
 			userToken.populateReqHeader(r, "")
@@ -323,69 +301,54 @@
 	at.next.ServeHTTP(w, r)
 }
 
-<<<<<<< HEAD
-func (at *authToken) validateS3Signature(ctx *ProxyContext) (*token, bool) {
+func (at *authToken) validateS3Signature(ctx context.Context, proxyCtx *ProxyContext) (*token, bool) {
 	// Check for a cached token
-	cachedToken := at.loadTokenFromCache(ctx, "S3:"+ctx.S3Auth.Key)
+	cachedToken := at.loadTokenFromCache(ctx, proxyCtx, "S3:"+proxyCtx.S3Auth.Key)
 	if cachedToken != nil {
-		ctx.S3Auth.Account = cachedToken.Project.ID
-		return cachedToken, ctx.S3Auth.validateSignature([]byte(cachedToken.S3Creds.Secret))
-	}
-	tok, err := at.doValidateS3(ctx.S3Auth.StringToSign, ctx.S3Auth.Key, ctx.S3Auth.Signature)
-	if err != nil {
-		ctx.Logger.Debug("Failed to validate s3 signature", zap.Error(err))
+		proxyCtx.S3Auth.Account = cachedToken.Project.ID
+		return cachedToken, proxyCtx.S3Auth.validateSignature([]byte(cachedToken.S3Creds.Secret))
+	}
+	tok, err := at.doValidateS3(ctx, proxyCtx.S3Auth.StringToSign, proxyCtx.S3Auth.Key, proxyCtx.S3Auth.Signature)
+	if err != nil {
+		proxyCtx.Logger.Debug("Failed to validate s3 signature", zap.Error(err))
 		return nil, false
 	}
 
 	if tok != nil {
-		ctx.S3Auth.Account = tok.Project.ID
+		proxyCtx.S3Auth.Account = tok.Project.ID
 		// TODO: We need to get and cache the secret to sign our own requests
-		at.cacheToken(ctx, "S3:"+ctx.S3Auth.Key, tok)
+		at.cacheToken(ctx, proxyCtx, "S3:"+proxyCtx.S3Auth.Key, tok)
 		return tok, true
 	}
 
 	return nil, false
 }
 
-func (at *authToken) validate(ctx *ProxyContext, authToken string) (*token, bool) {
-	tok, err := at.doValidate(authToken)
-=======
 func (at *authToken) validate(ctx context.Context, proxyCtx *ProxyContext, authToken string) (*token, bool) {
 	tok, err := at.doValidate(ctx, authToken)
->>>>>>> 0029aa1c
 	if err != nil {
 		proxyCtx.Logger.Debug("Failed to validate token", zap.Error(err))
 		return nil, false
 	}
 
 	if tok != nil {
-<<<<<<< HEAD
-		at.cacheToken(ctx, authToken, tok)
-=======
-		ttl := at.cacheDur
-		if expiresIn := tok.ExpiresAt.Sub(time.Now()); expiresIn < ttl && expiresIn > 0 {
-			ttl = expiresIn
-		}
-		tok.MemcacheTtlAt = time.Now().Add(ttl)
-		proxyCtx.Cache.Set(ctx, authToken, *tok, int(ttl/time.Second))
->>>>>>> 0029aa1c
+		at.cacheToken(ctx, proxyCtx, authToken, tok)
 		return tok, true
 	}
 
 	return nil, false
 }
 
-<<<<<<< HEAD
-func (at *authToken) cacheToken(ctx *ProxyContext, key string, tok *token) {
+func (at *authToken) cacheToken(ctx context.Context, proxyCtx *ProxyContext, key string, tok *token) {
 	ttl := at.cacheDur
 	if expiresIn := tok.ExpiresAt.Sub(time.Now()); expiresIn < ttl && expiresIn > 0 {
 		ttl = expiresIn
 	}
 	tok.MemcacheTtlAt = time.Now().Add(ttl)
-	ctx.Cache.Set(key, *tok, int(ttl/time.Second))
-}
-
-func (at *authToken) doValidateS3(stringToSign, key, signature string) (*token, error) {
+	proxyCtx.Cache.Set(ctx, key, *tok, int(ttl/time.Second))
+}
+
+func (at *authToken) doValidateS3(ctx context.Context, stringToSign, key, signature string) (*token, error) {
 	creds := &s3Creds{}
 	creds.Credentials.Access = key
 	creds.Credentials.Signature = signature
@@ -417,7 +380,7 @@
 	if err != nil {
 		return nil, err
 	}
-	serverAuthToken, err := at.serverAuth()
+	serverAuthToken, err := at.serverAuth(ctx)
 	if err != nil {
 		return nil, err
 	}
@@ -436,10 +399,7 @@
 	return token, err
 }
 
-func (at *authToken) doValidate(token string) (*token, error) {
-=======
 func (at *authToken) doValidate(ctx context.Context, token string) (*token, error) {
->>>>>>> 0029aa1c
 	if !strings.HasSuffix(at.authURL, "/") {
 		at.authURL += "/"
 	}
