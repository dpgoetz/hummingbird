//  Copyright (c) 2017 Rackspace
//
//  Licensed under the Apache License, Version 2.0 (the "License");
//  you may not use this file except in compliance with the License.
//  You may obtain a copy of the License at
//
//     http://www.apache.org/licenses/LICENSE-2.0
//
//  Unless required by applicable law or agreed to in writing, software
//  distributed under the License is distributed on an "AS IS" BASIS,
//  WITHOUT WARRANTIES OR CONDITIONS OF ANY KIND, either express or
//  implied.
//  See the License for the specific language governing permissions and
//  limitations under the License.

package ring

import (
	"errors"
	"fmt"
	"math"
	"math/rand"
	"os"
	"path"
	"sort"
	"strings"
	"syscall"
	"time"

	"github.com/troubling/hummingbird/common/pickle"
)

func LockBuilderPath(pth string) (*os.File, error) {
	lockPath := ".lock." + pth
	f, err := os.Open(lockPath)
	if err != nil {
		if os.IsNotExist(err) {
			f, err = os.OpenFile(lockPath, os.O_RDWR|os.O_CREATE|os.O_EXCL, 0755)
			if err != nil {
				f, err = os.Open(lockPath)
			}
		}
		if err != nil {
			return nil, err
		}
	}
	err = syscall.Flock(int(f.Fd()), syscall.LOCK_EX)
	if err != nil {
		f.Close()
		return nil, err
	}
	return f, nil
}

// GetRingBuilder will return the builder and builder-file-path or an error for
// the ring type and policy given. Note that no locking is done here, you
// should call LockBuilderPath and then call GetRingBuilder again.
func GetRingBuilder(ringType string, policy int) (*RingBuilder, string, error) {
	var ringBuilder *RingBuilder
	var ringBuilderFilePath string
	var err error
	var err2 error
	ringBuilderFile := fmt.Sprintf("%s.builder", ringType)
	if policy != 0 {
		ringBuilderFile = fmt.Sprintf("%s-%d.builder", ringType, policy)
	}
	ringBuilderFilePath = fmt.Sprintf("/etc/hummingbird/%s", ringBuilderFile)
	if ringBuilder, err = NewRingBuilderFromFile(ringBuilderFilePath, false); err != nil {
		ringBuilderFilePath = fmt.Sprintf("/etc/swift/%s", ringBuilderFile)
		if ringBuilder, err2 = NewRingBuilderFromFile(ringBuilderFilePath, false); err2 != nil {
			return nil, "", fmt.Errorf("Error loading %s:%d ring builder: %s: %s", ringType, policy, err, err2)
		}
	}
	return ringBuilder, ringBuilderFilePath, nil
}

const (
	NONE_DEV                 uint    = 65535
	MAX_BALANCE              float64 = 999.99
	MAX_BALANCE_GATHER_COUNT int     = 3
)

func maxInt(x, y int) int {
	if x > y {
		return x
	} else {
		return y
	}
}

// devIterator returns a function to iterate over each device, and the first device.  It will return nil when no other devices are available.
func devIterator(devs []*RingBuilderDevice) (func() *RingBuilderDevice, *RingBuilderDevice) {
	var index int = 0
	var numDevs = len(devs)
	iter := func() *RingBuilderDevice {
		for index < numDevs && devs[index] == nil {
			index++
		}
		if index >= numDevs {
			return nil
		}
		devIndex := index
		index++
		return devs[devIndex]
	}
	return iter, iter()
}

type lastPartMovesArray struct {
	ArrayType string // should be "B"
	Data      []byte
}

type replica2Part2DevArray struct {
	ArrayType string // should be "H"
	Data      []uint
}

// RingBuilderPickle is used for pickling/unpickling ringbuilder data
type RingBuilderPickle struct {
	LastPartGatherStart int64                   `pickle:"_last_part_gather_start"`
	LastPartMovesEpoch  int64                   `pickle:"_last_part_moves_epoch"`
	PartPower           int64                   `pickle:"part_power"`
	DevsChanged         bool                    `pickle:"devs_changed"`
	Replicas            float64                 `pickle:"replicas"`
	MinPartHours        int64                   `pickle:"min_part_hours"`
	Parts               int64                   `pickle:"parts"`
	Overload            float64                 `pickle:"overload"`
	Dispersion          float64                 `pickle:"dispersion"`
	Version             int64                   `pickle:"version"`
	Devs                []*RingBuilderDevice    `pickle:"devs"`
	RemoveDevs          []*RingBuilderDevice    `pickle:"_remove_devs"`
	LastPartMoves       lastPartMovesArray      `pickle:"_last_part_moves"`
	Replica2Part2Dev    []replica2Part2DevArray `pickle:"_replica2part2dev"`
	//DispersionGraph     map[pickle.PickleTuple][]interface{} `pickle:"_dispersion_graph"`
}

type RingBuilderDevice struct {
	ReplicationPort int64   `pickle:"replication_port"`
	Meta            string  `pickle:"meta"`
	PartsWanted     int64   `pickle:"parts_wanted"`
	Device          string  `pickle:"device"`
	Zone            int64   `pickle:"zone"`
	Weight          float64 `pickle:"weight"`
	Scheme          string  `pickle:"scheme"`
	Ip              string  `pickle:"ip"`
	Region          int64   `pickle:"region"`
	Port            int64   `pickle:"port"`
	ReplicationIp   string  `pickle:"replication_ip"`
	Parts           int64   `pickle:"parts"`
	Id              int64   `pickle:"id"`
	tiers           [4]string
}

type RingBuilder struct {
	PartPower           int
	Replicas            float64
	MinPartHours        int
	Parts               int
	Overload            float64
	Devs                []*RingBuilderDevice
	DevsChanged         bool
	Version             int
	Dispersion          float64
	lastPartMoves       []byte
	lastPartMovesEpoch  int64
	lastPartGatherStart int
	partMovedBitmap     []byte
	replica2Part2Dev    [][]uint
	Debug               bool
	removedDevs         []*RingBuilderDevice
}

type minMax struct {
	min float64
	max float64
}

type replicaPlan struct {
	min    float64
	target float64
	max    float64
}

type devReplica struct {
	dev     *RingBuilderDevice
	replica int
}

type partReplicas struct {
	part     uint
	replicas []uint
}

func NewRingBuilder(partPower int, replicas float64, minPartHours int, debug bool) (*RingBuilder, error) {
	if partPower > 32 {
		return nil, fmt.Errorf("Part Power must be at most 32 (was %d)", partPower)
	}
	if replicas < 1 {
		return nil, fmt.Errorf("Replicas must be at least 1 (was %f)", replicas)
	}
	if minPartHours < 0 {
		return nil, fmt.Errorf("Min Part Hours must be non-negative (was %d)", minPartHours)
	}
	builder := &RingBuilder{
		PartPower:          partPower,
		Replicas:           replicas,
		MinPartHours:       minPartHours,
		Parts:              int(math.Exp2(float64(partPower))),
		DevsChanged:        false,
		Version:            0,
		lastPartMovesEpoch: 0,
		Dispersion:         0.0,
		Overload:           0.0,
		Debug:              debug,
	}

	// NOTE: In the python version, these were lazy created.
	builder.lastPartMoves = make([]byte, builder.Parts)
	builder.partMovedBitmap = make([]byte, maxInt(int(math.Exp2(float64(partPower-3))), 1))
	// TODO: Not sure if something needs to be done here to really support fractional replicas
	builder.replica2Part2Dev = make([][]uint, int(replicas))
	for i := 0; i < int(replicas); i++ {
		builder.replica2Part2Dev[i] = make([]uint, 0, builder.Parts)
	}

	return builder, nil
}

// Note that no locking is done here, you should call LockBuilderPath first.
func NewRingBuilderFromFile(builderPath string, debug bool) (*RingBuilder, error) {

	f, err := os.Open(builderPath)
	if err != nil {
		return nil, err
	}
	defer f.Close()
	fi, err := f.Stat()
	if err != nil {
		return nil, err
	}
	buff := make([]byte, fi.Size())
	_, err = f.Read(buff)
	rbp := RingBuilderPickle{}
	err = pickle.Unmarshal(buff, &rbp)
	if err != nil {
		return nil, err
	}

	builder := &RingBuilder{
		PartPower:           int(rbp.PartPower),
		Replicas:            rbp.Replicas,
		MinPartHours:        int(rbp.MinPartHours),
		Parts:               int(rbp.Parts),
		Overload:            rbp.Overload,
		DevsChanged:         rbp.DevsChanged,
		Version:             int(rbp.Version),
		Dispersion:          rbp.Dispersion,
		lastPartMovesEpoch:  rbp.LastPartMovesEpoch,
		lastPartGatherStart: int(rbp.LastPartGatherStart),
		Debug:               debug,
	}
	builder.lastPartGatherStart = 0
	builder.lastPartMoves = rbp.LastPartMoves.Data
	builder.replica2Part2Dev = make([][]uint, len(rbp.Replica2Part2Dev))
	for i := 0; i < len(rbp.Replica2Part2Dev); i++ {
		builder.replica2Part2Dev[i] = rbp.Replica2Part2Dev[i].Data
	}
	builder.partMovedBitmap = make([]byte, maxInt(int(math.Exp2(float64(builder.PartPower-3))), 1))
	builder.Devs = make([]*RingBuilderDevice, len(rbp.Devs))
	copy(builder.Devs, rbp.Devs)
	builder.removedDevs = make([]*RingBuilderDevice, len(rbp.RemoveDevs))
	copy(builder.removedDevs, rbp.RemoveDevs)

	return builder, nil
}

// debug prints a debug message if debug is enabled
func (b *RingBuilder) debug(msg string) {
	if b.Debug {
		fmt.Println(msg)
	}
}

// Save serializes this RingBuilder instance to disk
// Note that no locking is done here, you should call LockBuilderPath first.
func (b *RingBuilder) Save(builderPath string) error {
	f, err := os.OpenFile(builderPath, os.O_WRONLY|os.O_CREATE, 0755)
	if err != nil {
		return err
	}
	defer f.Close()
	rbp := RingBuilderPickle{
		PartPower:           int64(b.PartPower),
		Replicas:            b.Replicas,
		MinPartHours:        int64(b.MinPartHours),
		Parts:               int64(b.Parts),
		Overload:            b.Overload,
		DevsChanged:         b.DevsChanged,
		Version:             int64(b.Version),
		Dispersion:          b.Dispersion,
		LastPartMovesEpoch:  int64(b.lastPartMovesEpoch),
		LastPartGatherStart: int64(b.lastPartGatherStart),
	}

	rbp.LastPartMoves = lastPartMovesArray{
		ArrayType: "B",
		Data:      b.lastPartMoves,
	}
	rbp.Replica2Part2Dev = make([]replica2Part2DevArray, len(b.replica2Part2Dev))
	for i := 0; i < len(b.replica2Part2Dev); i++ {
		rbp.Replica2Part2Dev[i] = replica2Part2DevArray{
			ArrayType: "H",
			Data:      b.replica2Part2Dev[i],
		}
	}
	rbp.Devs = b.Devs
	rbp.RemoveDevs = b.removedDevs
	_, err = f.Write(pickle.PickleDumps(rbp))
	return err
}

func (b *RingBuilder) setPartMoved(part uint) {
	b.lastPartMoves[part] = 0
	b.partMovedBitmap[part/8] |= (128 >> (part % 8))
}

func (b *RingBuilder) hasPartMoved(part uint) bool {
	//return bool(b.partMovedBitmap[part/8] & (128 >> (part % 8)))
	//NOTE: Not sure if this is the right thing yet
	return b.partMovedBitmap[part/8]&(128>>(part%8)) > 0
}

func (b *RingBuilder) canPartMove(part uint) bool {
	return int(b.lastPartMoves[part]) >= b.MinPartHours && !b.hasPartMoved(part)
}

func (b *RingBuilder) PretendMinPartHoursPassed() {
	b.lastPartMovesEpoch = 0
	if len(b.lastPartMoves) > 0 {
		for i := 0; i < len(b.lastPartMoves); i++ {
			b.lastPartMoves[i] = 0xff
		}
	}
}

// MinPartSecondsLeft returns the total seconds until a reblanace can be performed.
func (b *RingBuilder) MinPartSecondsLeft() int {
	elapsed := int(time.Now().Unix() - b.lastPartMovesEpoch)
	return maxInt(b.MinPartHours*3600-elapsed, 0)
}

// WeightOfOnePart returns the weight of each partition as calculated from the total weight of all the devices.
func (b *RingBuilder) WeightOfOnePart() float64 {
	totalWeight := 0.0
	for next, dev := devIterator(b.Devs); dev != nil; dev = next() {
		if dev.Weight > 0.0 {
			totalWeight += dev.Weight
		}
	}
	return float64(b.Parts) * b.Replicas / totalWeight
}

// Set the weight of a device.  This should be called rather than just altering the weight directly, as the builder will need to rebuild some internal state to reflect the change.
func (b *RingBuilder) SetDevWeight(devId int64, weight float64) error {
	for _, dev := range b.removedDevs {
		if devId == dev.Id {
			return fmt.Errorf("Can not set weight of devId %d because it is marked for removal", devId)
		}
	}
	b.Devs[devId].Weight = weight
	b.DevsChanged = true
	b.Version += 1

	return nil
}

// Remove a device from the ring.
func (b *RingBuilder) RemoveDev(devId int64, purge bool) {
	if purge {
		b.Devs[devId].Weight = -math.MaxFloat64
	} else {
		b.Devs[devId].Weight = -1.0
	}
	b.removedDevs = append(b.removedDevs, b.Devs[devId])
	b.DevsChanged = true
	b.Version += 1
}

// updateLatPartMoves updates how many hours ago each partition was moved based on the current time.  The builder won't move a partition that has been moved more recently than minPartHours.
func (b *RingBuilder) updateLastPartMoves() {
	elapsedHours := uint8((time.Now().Unix() - b.lastPartMovesEpoch) / 3600)
	if elapsedHours <= 0 {
		return
	}
	for part := 0; part < b.Parts; part++ {
		lastPlusElapsed := b.lastPartMoves[part] + elapsedHours
		if lastPlusElapsed < 0xff {
			b.lastPartMoves[part] = lastPlusElapsed
		} else {
			b.lastPartMoves[part] = 0xff
		}
	}
	b.lastPartMovesEpoch = time.Now().Unix()
}

// buildWeightedReplicasByTier returns a map <tier> => replicanths for all tiers in the ring based on their weights.
func (b *RingBuilder) buildWeightedReplicasByTier() (map[string]float64, error) {
	weightOfOnePart := b.WeightOfOnePart()

	devicesWithRoom := make([]int64, 0, len(b.Devs))
	weightedReplicasForDev := make(map[int64]float64)
	for next, dev := devIterator(b.Devs); dev != nil; dev = next() {
		if dev.Weight <= 0.0 {
			continue
		}
		weightedReplicas := dev.Weight * weightOfOnePart / float64(b.Parts)
		if weightedReplicas < 1.0 {
			devicesWithRoom = append(devicesWithRoom, dev.Id)
		} else {
			weightedReplicas = 1.0
		}
		weightedReplicasForDev[dev.Id] = weightedReplicas
	}

	for true {
		remaining := b.Replicas
		for _, weight := range weightedReplicasForDev {
			remaining -= weight
		}
		if remaining < 1e-10 {
			break
		}
		d := devicesWithRoom[:0]
		relWeight := 0.0
		// TODO: we might be able to combine the following loops
		for _, id := range devicesWithRoom {
			if weightedReplicasForDev[id] < 1.0 {
				d = append(d, id)
				relWeight += weightedReplicasForDev[id]
			}
		}
		devicesWithRoom = d
		relWeight = remaining / relWeight
		for _, id := range devicesWithRoom {
			weightedReplicasForDev[id] = math.Min(1.0, weightedReplicasForDev[id]*(relWeight+1.0))
		}
	}

	weightedReplicasByTier := make(map[string]float64)
	for next, dev := devIterator(b.Devs); dev != nil; dev = next() {
		if dev.Weight <= 0.0 {
			continue
		}
		assignedReplicanths := weightedReplicasForDev[dev.Id]
		devTier := b.tiersForDev(dev)
		for _, tier := range devTier {
			weightedReplicasByTier[tier] += assignedReplicanths
		}

	}

	// Test that the for every level of the tier that the sum of weightedReplicas is very close to the total number of replicas for the ring
	replicasAtTier := [4]float64{0.0, 0.0, 0.0, 0.0}
	for t, w := range weightedReplicasByTier {
		if t != "" {
			replicasAtTier[strings.Count(t, ";")] += w
		}
	}
	for t, r := range replicasAtTier {
		if math.Abs(b.Replicas-r) > 1e-10 {
			return nil, fmt.Errorf("1: %f != %f at tier %d", r, b.Replicas, t)
		}
	}

	return weightedReplicasByTier, nil
}

// buildTier2Children wraps buildTierTree to exclude zero-weight devices.
func (b *RingBuilder) buildTier2Children() map[string][]string {
	weightedDevs := make([]*RingBuilderDevice, 0, len(b.Devs))
	for i := range b.Devs {
		if b.Devs[i] != nil && b.Devs[i].Weight > 0.0 {
			weightedDevs = append(weightedDevs, b.Devs[i])
		}
	}
	return b.buildTierTree(weightedDevs)
}

// buildMaxReplicasByTier returns a map of tier -> replicaCount for all teirs in the ring excluding zero weight devices.
//
// There will always be a "" entry as the root of the structure, whose replicaCount will equal the ring's replicaCount.
//
// There will be "region" entries for each region, including the maximum number of replicas the region might have for any given partition.
//
// Next there will be "region;zone" entries for each zone, indicating the maximum number of replicas in a given region and zone.  Anything greater than 1 indicates a partition at slightly elevated risk, as if that zone were to fail mupltiple replicas of that partition would be unreachable.
//
// Next there will be "region;zone;ip:port" entries for each node, indicating the maximum number of replicas stored on a node in a give region and zone.  Anything greater than 1 indicates a partition at elevated risk, as if that ip:port were to fail, multiple replicas of that partition would be unreachable.
//
// Last there will be "region;zone;ip:port;device" entries for each device, indicating the maximum number of replicas the device shares with other devices on the same node for any given partition.  Anything greater than 1 indicates a partition at serious risk, as the data on that partition will not be store distictly at the ring's replicaCount.
//
// Example returned map:
//
func (b *RingBuilder) buildMaxReplicasByTier() map[string]float64 {
	tier2Children := b.buildTier2Children()

	var walkTree func(string, float64) map[string]float64
	walkTree = func(tier string, replicaCount float64) map[string]float64 {
		if strings.Count(tier, ";") == 3 {
			replicaCount = math.Min(1.0, replicaCount)
		}
		mr := make(map[string]float64)
		mr[tier] = replicaCount
		if subTiers, ok := tier2Children[tier]; ok {
			for _, subtier := range subTiers {
				subMax := math.Ceil(replicaCount / float64(len(subTiers)))
				for k, v := range walkTree(subtier, subMax) {
					mr[k] = v
				}
			}
		}
		return mr
	}
	return walkTree("", b.Replicas)
}

// buildWantedReplicasByTier returns a map of tier -> replicanths for all tiers in the ring based on unique as possible (full dispersion) with respect to their weights and device counts.
func (b *RingBuilder) buildWantedReplicasByTier() (map[string]float64, error) {
	weightedReplicas, err := b.buildWeightedReplicasByTier()
	if err != nil {
		return nil, err
	}
	dispersedReplicas := make(map[string]minMax)
	for t, r := range weightedReplicas {
		dispersedReplicas[t] = minMax{
			min: math.Floor(r),
			max: math.Ceil(r),
		}
	}

	// Watch out for device limited tiers
	numDevices := make(map[string]int)
	numDevices[""] = 0
	for next, dev := devIterator(b.Devs); dev != nil; dev = next() {
		if dev.Weight <= 0.0 {
			continue
		}
		for _, t := range dev.tiers {
			numDevices[t] += 1
		}
		numDevices[""] += 1
	}

	tier2Children := b.buildTier2Children()
	wantedReplicas := make(map[string]float64)

	var placeReplicas func(string, float64) error
	placeReplicas = func(tier string, replicanths float64) error {
		if replicanths > float64(numDevices[tier]) {
			return fmt.Errorf("More replicanths (%f) than devices (%d) in tier (%s)\n", replicanths, numDevices[tier], tier)
		}
		wantedReplicas[tier] = replicanths
		if len(tier2Children[tier]) == 0 {
			return nil
		}
		subTiers := make([]string, len(tier2Children[tier]))
		copy(subTiers, tier2Children[tier])
		sort.Strings(subTiers)
		toPlace := make(map[string]float64)
		remaining := replicanths
		tiersToSpread := make([]string, len(subTiers))
		copy(tiersToSpread, subTiers)
		deviceLimited := false

		for true {
			sum := 0.0
			for _, t := range tiersToSpread {
				sum += weightedReplicas[t]
			}
			relWeight := remaining / sum
			for _, t := range tiersToSpread {
				replicas := toPlace[t] + (weightedReplicas[t] * relWeight)
				if replicas < dispersedReplicas[t].min {
					replicas = dispersedReplicas[t].min
				} else if replicas > dispersedReplicas[t].max && !deviceLimited {
					replicas = dispersedReplicas[t].max
				}
				if replicas > float64(numDevices[t]) {
					replicas = float64(numDevices[t])
				}
				toPlace[t] = replicas
			}
			remaining = replicanths
			for _, v := range toPlace {
				remaining -= v
			}
			if remaining < -1e-10 {
				tiersToSpread = tiersToSpread[:0]
				for _, t := range subTiers {
					if toPlace[t] > dispersedReplicas[t].min {
						tiersToSpread = append(tiersToSpread, t)
					}
				}
			} else if remaining > 1e-10 {
				tiersToSpread = tiersToSpread[:0]
				for _, t := range subTiers {
					if float64(numDevices[t]) > toPlace[t] && toPlace[t] < dispersedReplicas[t].max {
						tiersToSpread = append(tiersToSpread, t)
					}
				}
				if len(tiersToSpread) == 0 {
					deviceLimited = true
					tiersToSpread = tiersToSpread[:0]
					for _, t := range subTiers {
						if toPlace[t] < float64(numDevices[t]) {
							tiersToSpread = append(tiersToSpread, t)
						}
					}
				}
			} else {
				// Remaining is "empty"
				break
			}

		}
		for _, t := range subTiers {
			b.debug(fmt.Sprintf("Planning %f on %s", toPlace[t], t))
			err := placeReplicas(t, toPlace[t])
			if err != nil {
				return err
			}
		}
		return nil
	}

	// Place all replicas in the cluster tier
	if err := placeReplicas("", b.Replicas); err != nil {
		return nil, err
	}

	// Test that the for every level of the tier that the sum of weightedReplicas is very close to the total number of replicas for the ring
	replicasAtTier := [4]float64{0.0, 0.0, 0.0, 0.0}
	for t, w := range wantedReplicas {
		if t != "" {
			replicasAtTier[strings.Count(t, ";")] += w
		}
	}
	for t, r := range replicasAtTier {
		if math.Abs(b.Replicas-r) > 1e-10 {
			return nil, fmt.Errorf("2: %f != %f at tier %d", r, b.Replicas, t)
		}
	}

	return wantedReplicas, nil
}

// GetRequiredOverload returns the minimum overload value required to make the ring maximally dispersed.
//
// The required overload is the largest percentage change of any single device from its weighted replicanth to its wanted replicanth (note: under weighted devices have a negative percentage of change) to achieve dispersion - that is to say a single device that must be overloaded by 5% is worse than 5 devices in a single tier overloaded by 1%.
func (b *RingBuilder) GetRequiredOverload(weighted map[string]float64, wanted map[string]float64) (float64, error) {
	maxOverload := 0.0

	for next, dev := devIterator(b.Devs); dev != nil; dev = next() {
		tier := b.tiersForDev(dev)[3]
		if dev.Weight <= 0.0 {
			if w, ok := wanted[tier]; !ok || w <= 0.0 {
				continue
			} else {
				return 0.0, fmt.Errorf("Device %s has zero weight and should not want any replicas\n", tier)
			}
		}
		required := (wanted[tier] - weighted[tier]) / weighted[tier]
		b.debug(fmt.Sprintf("%s wants %f and is weighted for %f so therefore requires %f overload", tier, wanted[tier], weighted[tier], required))
		if required > maxOverload {
			maxOverload = required
		}
	}
	return maxOverload, nil
}

// buildTartgetReplicasByTier builds a map of <tier> => <targetReplicas> account for device weights, unique as possible dispersion and overload.
//
//   <tier> - a tuple, describing each tier in the ring topology
//   <targetReplicas> - a float, the target replicas at the tier
func (b *RingBuilder) buildTargetReplicasByTier() (map[string]float64, error) {
	weightedReplicas, err := b.buildWeightedReplicasByTier()
	if err != nil {
		return nil, err
	}
	wantedReplicas, err := b.buildWantedReplicasByTier()
	if err != nil {
		return nil, err
	}
	maxOverload, err := b.GetRequiredOverload(weightedReplicas, wantedReplicas)
	if err != nil {
		return nil, err
	}

	var overload float64
	if maxOverload <= 0.0 {
		return wantedReplicas, nil
	} else {
		overload = math.Min(b.Overload, maxOverload)
	}
	b.debug(fmt.Sprintf("Using effective overload of %f", overload))
	targetReplicas := make(map[string]float64)
	for tier, weighted := range weightedReplicas {
		m := (wantedReplicas[tier] - weighted) / maxOverload
		targetReplicas[tier] = m*overload + weighted
	}

	// Test that the for every level of the tier that the sum of weightedReplicas is very close to the total number of replicas for the ring
	replicasAtTier := [4]float64{0.0, 0.0, 0.0, 0.0}
	for t, w := range targetReplicas {
		if t != "" {
			replicasAtTier[strings.Count(t, ";")] += w
		}
	}
	for t, r := range replicasAtTier {
		if math.Abs(b.Replicas-r) > 1e-10 {
			return nil, fmt.Errorf("3: %f != %f at tier %d", r, b.Replicas, t)
		}
	}

	return targetReplicas, nil
}

// buildReplicaPlan wraps buildTargetReplicasByTier to include pre-calculated min and max values for each tier
func (b *RingBuilder) buildReplicaPlan() (map[string]replicaPlan, error) {
	targetReplicas, err := b.buildTargetReplicasByTier()
	if err != nil {
		return nil, err
	}
	plan := make(map[string]replicaPlan)
	for t, r := range targetReplicas {
		plan[t] = replicaPlan{
			min:    math.Floor(r + 1e-10),
			target: r,
			max:    math.Ceil(r - 1e-10),
		}
	}
	return plan, nil
}

// tiersForDev returns an array of strings representing the tiers for a given device in assending order by length.
func (b *RingBuilder) tiersForDev(dev *RingBuilderDevice) [4]string {
	t1 := dev.Region
	t2 := dev.Zone
	t3 := dev.Ip
	t4 := dev.Id
	tiers := [4]string{fmt.Sprintf("%d", t1), fmt.Sprintf("%d;%d", t1, t2), fmt.Sprintf("%d;%d;%s", t1, t2, t3), fmt.Sprintf("%d;%d;%s;%d", t1, t2, t3, t4)}
	return tiers
}

// buildTierTree constructs the tier tree from the zone layout.
//
// The tier tree is a map that maps tiers to their child tiers.
//
// An example tier tree could look like:
//
// { "":["1", "2"], "1":["1;1","1;2"], "2":["2:1"], "1;1":["1;1;192.168.101.1", "1;1;192.168.101.2"]...}
func (b *RingBuilder) buildTierTree(devs []*RingBuilderDevice) map[string][]string {
	tier2Children := make(map[string][]string)
	for next, dev := devIterator(devs); dev != nil; dev = next() {
		if dev.Weight < 0 {
			continue
		}
		for _, tier := range b.tiersForDev(dev) {
			parts := strings.Split(tier, ";")
			if len(parts) == 1 {
				found := false
				for _, t := range tier2Children[""] {
					if t == tier {
						found = true
					}
				}
				if !found {
					tier2Children[""] = append(tier2Children[""], tier)
				}
			} else {
				t := strings.Join(parts[0:len(parts)-1], ";")
				found := false
				for _, t2 := range tier2Children[t] {
					if t2 == tier {
						found = true
					}
				}
				if !found {
					tier2Children[t] = append(tier2Children[t], tier)
				}
			}
		}
	}

	return tier2Children
}

// setPartsWanted sets the partsWanted key for each of the devices to the number of partitions the device wants based on its relative weight.  This key is used to sort the devices according to "most wanted" during rebalancing to best distribute partitions.  A negative partsWanted indicates the device is "overweight" and wishes to give partitions away if possible.
func (b *RingBuilder) setPartsWanted(repPlan map[string]replicaPlan) error {
	tier2Children := b.buildTier2Children()

	partsByTier := make(map[string]int)

	var placeParts func(string, int)
	placeParts = func(tier string, parts int) {
		partsByTier[tier] = parts
		subTiers := make([]string, len(tier2Children[tier]))
		copy(subTiers, tier2Children[tier])
		if len(subTiers) == 0 {
			return
		}
		sort.Strings(subTiers)
		toPlace := make(map[string]int)
		for _, t := range subTiers {
			toPlace[t] = int(math.Min(float64(parts), math.Floor(repPlan[t].target*float64(b.Parts))))
			parts -= toPlace[t]
		}

		// If there are some parts left over, just throw them about
		sort.Slice(subTiers, func(i, j int) bool { return repPlan[subTiers[i]].target < repPlan[subTiers[j]].target })
		i := 0
		for parts > 0 {
			if i > len(subTiers) {
				i = 0
			}
			toPlace[subTiers[i]] += 1
			parts -= 1
			i++
		}

		for t, p := range toPlace {
			placeParts(t, p)
		}
	}

	totalParts := int(b.Replicas * float64(b.Parts))
	placeParts("", totalParts)

	// Test that the for every level the sum of partsByTier should be totalParts for the ring
	partsAtTier := [4]int{0, 0, 0, 0}
	for t, p := range partsByTier {
		if t != "" {
			partsAtTier[strings.Count(t, ";")] += p
		}
	}
	for t, p := range partsAtTier {
		if p != totalParts {
			return fmt.Errorf("4: %d != %d at tier %d", p, totalParts, t)
		}
	}

	for next, dev := devIterator(b.Devs); dev != nil; dev = next() {
		if dev.Weight <= 0.0 {
			// With no weight, that means we wish to "drain" the device.  So we set the partsWanted to a really large negative number to indicate its strong desire to give up everything it has
			dev.PartsWanted = int64(-float64(b.Parts) * b.Replicas)
		} else {
			tier := b.tiersForDev(dev)[3]
			dev.PartsWanted = int64(partsByTier[tier]) - dev.Parts
		}
	}

	return nil
}

// adjustReplica2Part2DevSize makes sure the lengths of the arrays in replica2Part2Dev are correct for the currend value of Replicas and updates the mapping of partition -> [replicas] that need assignment
//
// Example:
//   PartPower = 8
//   Replicas = 2.25
//
// replica2Part2Dev will contain 3 arrays: the first 2 of length 256 (2**8), and the last of length 64 (0.25 * 2**8).
func (b *RingBuilder) adjustReplica2Part2DevSize(toAssign map[uint][]uint) {
	wholeReplicas, fractionalReplicas := math.Modf(b.Replicas)
	removedParts := 0
	newParts := 0

	desiredLengths := make([]int, int(wholeReplicas))
	for i := range desiredLengths {
		desiredLengths[i] = b.Parts
	}
	if fractionalReplicas > 0.0 {
		desiredLengths = append(desiredLengths, b.Parts*int(fractionalReplicas))
	}

	// If we crossed an integer threshold (say, 4.1 -> 4), we'll have a partial extra replica clinging on here.  Clean up and such extra stuff.
	if len(b.replica2Part2Dev) > len(desiredLengths) {
		for _, part2Dev := range b.replica2Part2Dev[len(desiredLengths):] {
			for _, devId := range part2Dev {
				b.Devs[devId].Parts -= 1
				removedParts -= 1
			}
		}
		b.replica2Part2Dev = b.replica2Part2Dev[:len(desiredLengths)]
	}

	for replica, desiredLength := range desiredLengths {
		if replica < len(b.replica2Part2Dev) {
			part2Dev := b.replica2Part2Dev[replica]
			if len(part2Dev) < desiredLength {
				// Not leng enough: needs to be extended and the newly added pieces assigned to devices
				for part := len(part2Dev); part < desiredLength; part++ {
					toAssign[uint(part)] = append(toAssign[uint(part)], uint(replica))
					b.replica2Part2Dev[replica] = append(b.replica2Part2Dev[replica], NONE_DEV)
					newParts += 1
				}
			} else if len(part2Dev) > desiredLength {
				// Too long: truncate this mapping
				for part := desiredLength; part < len(part2Dev); part++ {
					b.Devs[part2Dev[part]].Parts -= 1
					removedParts -= 1
					b.replica2Part2Dev[replica] = part2Dev[:desiredLength]
				}
			}
		} else {
			// Maping not present at all: make one up and assign all of it
			for part := 0; part < desiredLength; part++ {
				toAssign[uint(part)] = append(toAssign[uint(part)], uint(replica))
				newParts += 1
			}
			extra := make([]uint, desiredLength)
			for i := 0; i < len(extra); i++ {
				extra[i] = NONE_DEV
			}
			b.replica2Part2Dev = append(b.replica2Part2Dev, extra)
		}
	}
	b.debug(fmt.Sprintf("%d new parts and %d removed parts from replica-count change.", newParts, removedParts))
}

// gatherPartsFromFailedDevices updates the map of partition -> replicas to be reassigned from removed devices.
func (b *RingBuilder) gatherPartsFromFailedDevices(assignParts map[uint][]uint) int {
	// First we gather partitions from removed devices.  Since removed devices usually indicate device failures, we have no choice but to reassing these partitions.  However, we mark them as moves so later choices will skip other replicas of the same partition if possible.
	if len(b.removedDevs) > 0 {
		devsWithParts := make([]uint, 0, len(b.Devs))
		for _, dev := range b.removedDevs {
			if dev.Parts > 0 {
				devsWithParts = append(devsWithParts, uint(dev.Id))
				b.Devs[dev.Id].Parts = 0
			}
		}
		if len(devsWithParts) > 0 {
			for replica, part2Dev := range b.replica2Part2Dev {
				for part, devId := range part2Dev {
					for _, d := range devsWithParts {
						if devId == d {
							b.replica2Part2Dev[replica][part] = NONE_DEV
							b.setPartMoved(uint(part))
							assignParts[uint(part)] = append(assignParts[uint(part)], uint(replica))
							b.debug(fmt.Sprintf("Gathers %d/%d from dev %d [dev removed]", part, replica, devId))
							break
						}
					}
				}
			}

		}
		for _, dev := range b.removedDevs {
			if dev.Weight == -math.MaxFloat64 {
				b.debug(fmt.Sprintf("Removing dev %d", dev.Id))
				b.Devs[dev.Id] = nil
			}
		}
		removedDevs := len(b.removedDevs)
		b.removedDevs = b.removedDevs[:0]
		return removedDevs
	}
	return 0
}

// devsForPart returns a slice of devices for a specified partition.
//
// It deliberately includes duplicates.
func (b *RingBuilder) devsForPart(part int) []*RingBuilderDevice {
	devs := make([]*RingBuilderDevice, 0, len(b.Devs))
	for _, part2Dev := range b.replica2Part2Dev {
		if part >= len(part2Dev) {
			continue
		}
		devId := part2Dev[part]
		if devId == NONE_DEV {
			continue
		}
		devs = append(devs, b.Devs[devId])
	}
	return devs
}

// replicasForPart returns a list of replicas for a specified partition.
func (b *RingBuilder) replicasForPart(part int) []int {
	replicas := make([]int, 0, int(b.Replicas))
	for replica, part2Dev := range b.replica2Part2Dev {
		if part < len(part2Dev) {
			replicas = append(replicas, replica)
		}
	}
	return replicas
}

// gatherPartsForDispersion updates the map of partition -> [replicas] to be reassigned from insufficiently-far-apart replicas.
func (b *RingBuilder) gatherPartsForDispersion(assignParts map[uint][]uint, repPlan map[string]replicaPlan) {
	// Gather partitions that are "at risk" because they aren't currently sufficiently spread out across the cluster.
	for part := 0; part < b.Parts; part++ {
		if !b.canPartMove(uint(part)) {
			continue
		}
		// First, add up the count of replicas at each tier for each partition
		replicasAtTier := make(map[string]int)
		devs4Part := b.devsForPart(part)
		for _, dev := range devs4Part {
			for _, tier := range dev.tiers {
				replicasAtTier[tier] += 1
			}
		}

		// Look for partitions not yet spread out enough.
		rfp := b.replicasForPart(part)
		undispersedDevReplicas := make([]devReplica, 0, len(rfp))
		for _, replica := range rfp {
			devId := b.replica2Part2Dev[replica][part]
			if devId == NONE_DEV {
				continue
			}
			dev := b.Devs[devId]
			for _, tier := range dev.tiers {
				if float64(replicasAtTier[tier]) > repPlan[tier].max {
					undispersedDevReplicas = append(undispersedDevReplicas, devReplica{dev, replica})
					break
				}
			}
		}
		if len(undispersedDevReplicas) == 0 {
			continue
		}
		sort.Slice(undispersedDevReplicas, func(i, j int) bool {
			return undispersedDevReplicas[i].dev.PartsWanted < undispersedDevReplicas[j].dev.PartsWanted
		})
		for _, dr := range undispersedDevReplicas {
			// The min part hour check is ignored if and only if a device has more than one replica of a part assigned to it
			dev := dr.dev
			replica := dr.replica
			if !b.canPartMove(uint(part)) && !(replicasAtTier[dev.tiers[3]] > 1) {
				continue
			}
			dev.PartsWanted += 1
			dev.Parts -= 1
			assignParts[uint(part)] = append(assignParts[uint(part)], uint(replica))
			b.debug(fmt.Sprintf("Gathered %d/%d from dev %d [dispersion]", part, replica, dev.Id))
			b.replica2Part2Dev[replica][part] = NONE_DEV
			for _, tier := range dev.tiers {
				replicasAtTier[tier] -= 1
				b.setPartMoved(uint(part))
			}
		}
	}
}

// gatherPartsForBalanceCanDisperse updates the map of partition -> [replicas] to be reassigned from overweight drives where the replicas can be better dispersed to another failure domain.
func (b *RingBuilder) gatherPartsForBalanceCanDisperse(assignParts map[uint][]uint, start int, repPlan map[string]replicaPlan) {
	for offset := 0; offset < b.Parts; offset++ {
		part := (start + offset) % b.Parts
		if !b.canPartMove(uint(part)) {
			continue
		}
		rfp := b.replicasForPart(part)
		overweightDevReplica := make([]devReplica, 0, len(rfp))
		replicasAtTier := make(map[string]int)
		for _, replica := range rfp {
			devId := b.replica2Part2Dev[replica][part]
			if devId == NONE_DEV {
				continue
			}
			dev := b.Devs[devId]
			for _, tier := range dev.tiers {
				replicasAtTier[tier] += 1
			}
			if dev.PartsWanted < 0 {
				overweightDevReplica = append(overweightDevReplica, devReplica{dev, replica})
			}
		}
		if len(overweightDevReplica) == 0 {
			continue
		}

		sort.Slice(overweightDevReplica, func(i, j int) bool {
			return overweightDevReplica[i].dev.PartsWanted < overweightDevReplica[j].dev.PartsWanted
		})
	OUTER:
		for _, dt := range overweightDevReplica {
			dev := dt.dev
			replica := dt.replica
			for _, tier := range dev.tiers {
				if repPlan[tier].min <= float64(replicasAtTier[tier]) && float64(replicasAtTier[tier]) < repPlan[tier].max {
					continue OUTER
				}
			}

			// This is the most overweightDevice holding a replica of this part that can shed it according to the plan
			dev.PartsWanted += 1
			dev.Parts -= 1
			assignParts[uint(part)] = append(assignParts[uint(part)], uint(replica))
			b.debug(fmt.Sprintf("Gathered %d/%d from dev %d [weight disperse]", part, replica, dev.Id))
			b.replica2Part2Dev[replica][part] = NONE_DEV
			for _, tier := range dev.tiers {
				replicasAtTier[tier] -= 1
			}
			b.setPartMoved(uint(part))
			break
		}
	}
}

// gatherPartsForBalanceForced updates the map of partition -> [replicas] to be reassigned from overweight drives without restriction.  Parts gathered from this method may be placed back onto devices that are no better (or worse) than the device from which they are gathered.
//
// This method allows devices to flop around enough to unlock replicas that would have otherwise potentially been locked because of dispersion -- it should be used as a last resort.
func (b *RingBuilder) gatherPartsForBalanceForced(assignParts map[uint][]uint, start int) {
	for offset := 0; offset < b.Parts; offset++ {
		part := (start + offset) % b.Parts
		if !b.canPartMove(uint(part)) {
			continue
		}
		rfp := b.replicasForPart(part)
		overweightDevReplica := make([]devReplica, 0, len(rfp))
		for _, replica := range rfp {
			devId := b.replica2Part2Dev[replica][part]
			if devId == NONE_DEV {
				continue
			}
			dev := b.Devs[devId]
			if dev.PartsWanted < 0 {
				overweightDevReplica = append(overweightDevReplica, devReplica{dev, replica})
			}
		}
		if len(overweightDevReplica) == 0 {
			continue
		}

		sort.Slice(overweightDevReplica, func(i, j int) bool {
			return overweightDevReplica[i].dev.PartsWanted < overweightDevReplica[j].dev.PartsWanted
		})

		dr := overweightDevReplica[0]
		dev := dr.dev
		replica := dr.replica
		// This is the most overweightDevice holding a replica of this part we don't know where it's going to end up -- but we'll pick it up and hope for the best
		dev.PartsWanted += 1
		dev.Parts -= 1
		assignParts[uint(part)] = append(assignParts[uint(part)], uint(replica))
		b.debug(fmt.Sprintf("Gathered %d/%d from dev %d [weight forced]", part, replica, dev.Id))
		b.replica2Part2Dev[replica][part] = NONE_DEV
		b.setPartMoved(uint(part))

	}
}

// gatherPartsForBalance gathers parts that look like they should move for balance reasons.
func (b *RingBuilder) gatherPartsForBalance(assignParts map[uint][]uint, repPlan map[string]replicaPlan) {
	// Pick a random starting point on the other side of the ring
	quarterTurn := b.Parts / 4
	randomHalf := rand.Intn(b.Parts / 2)
	start := (b.lastPartGatherStart + quarterTurn + randomHalf) % b.Parts
	b.debug(fmt.Sprintf("Gather start is %d (Last start was %d)", start, b.lastPartGatherStart))
	b.lastPartGatherStart = start

	b.gatherPartsForBalanceCanDisperse(assignParts, start, repPlan)
	if len(assignParts) == 0 {
		b.gatherPartsForBalanceForced(assignParts, start)
	}
}

// For an existing ring data set, partitions are reassigned similar to the initial assignment.
//
// The devices are ordered by how many partitions they still want and keps in that order throughout the process.
//
// The gathered partitions are iterated through, assigning them to devices according to the "most wanted" while keeping the replicas as "far apart" as possible.
//
// Two different regions are considred the fartheres-apart things, followed by zones, then different ip within a zone; the least-far-apart things are different devices with the same ip in the same zone.
func (b *RingBuilder) reassignParts(reassignParts []partReplicas, repPlan map[string]replicaPlan) error {
	partsAvailableInTier := make(map[string]int)
	availableDevs := make([]*RingBuilderDevice, 0, len(b.Devs))
	for next, dev := devIterator(b.Devs); dev != nil; dev = next() {
		wanted := int(math.Max(float64(dev.PartsWanted), 0))
		for _, tier := range dev.tiers {
			partsAvailableInTier[tier] += wanted
		}
		if dev.Weight > 0.0 {
			availableDevs = append(availableDevs, dev)
		}
	}
	sort.Slice(availableDevs, func(i, j int) bool {
		if availableDevs[i].PartsWanted == availableDevs[j].PartsWanted {
			return rand.Int() < rand.Int()
		} else {
			return availableDevs[i].PartsWanted < availableDevs[j].PartsWanted
		}
	})
	tier2Devs := make(map[string][]*RingBuilderDevice)
	maxTierDepth := 0
	for i := range availableDevs {
		for _, tier := range availableDevs[i].tiers {
			tier2Devs[tier] = append(tier2Devs[tier], availableDevs[i])
			tierDepth := strings.Count(tier, ";") + 1
			if tierDepth > maxTierDepth {
				maxTierDepth = tierDepth
			}
		}
	}
	tier2ChildrenSets := b.buildTierTree(availableDevs)
	tier2Children := make(map[string][]string)
	tiersList := []string{""}
	depth := 1
	for depth <= maxTierDepth {
		newTiersList := make([]string, 0)
		for _, tier := range tiersList {
			childTiers := tier2ChildrenSets[tier]
			// NOTE: Not sure if the following is in the same vein as the original
			sort.Slice(childTiers, func(i, j int) bool {
				iLen := len(tier2Devs[childTiers[i]])
				jLen := len(tier2Devs[childTiers[j]])
				if tier2Devs[childTiers[i]][iLen-1].PartsWanted == tier2Devs[childTiers[j]][jLen-1].PartsWanted {
					return rand.Int() < rand.Int()
				} else {
					return tier2Devs[childTiers[i]][iLen-1].PartsWanted < tier2Devs[childTiers[j]][jLen-1].PartsWanted
				}
			})
			tier2Children[tier] = childTiers
			for _, tier := range childTiers {
				newTiersList = append(newTiersList, tier)
			}
		}
		tiersList = newTiersList
		depth += 1
	}

	// Shuffle reassignParts
	for i := range reassignParts {
		j := rand.Intn(i + 1)
		reassignParts[i], reassignParts[j] = reassignParts[j], reassignParts[i]
	}
	for _, rp := range reassignParts {
		part := rp.part
		replaceReplicas := rp.replicas
		// always update partMoves for minPartHours
		b.lastPartMoves[part] = 0
		// Count up where these replicas be
		replicasAtTier := make(map[string]int)
		for _, dev := range b.devsForPart(int(part)) {
			for _, tier := range dev.tiers {
				replicasAtTier[tier] += 1
			}
		}

		// Shuffle the replicas
		for i := range replaceReplicas {
			j := rand.Intn(i + 1)
			replaceReplicas[i], replaceReplicas[j] = replaceReplicas[j], replaceReplicas[i]
		}
		for _, replica := range replaceReplicas {
			// Find a new home for this replicas
			tier := ""
			depth := 1
			for depth <= maxTierDepth {
				candidates := make([]string, 0)
				for _, t := range tier2Children[tier] {
					if float64(replicasAtTier[t]) < repPlan[t].max {
						candidates = append(candidates, t)
					}
				}
				if len(candidates) == 0 {
					data := make(map[string]string)
					for _, t := range tier2Children[tier] {
						data[t] = fmt.Sprintf("%v - MAX: %v", replicasAtTier[t], repPlan[t].max)
					}
					return fmt.Errorf("no home for %d/%d %+v", part, replica, data)
				}

				// Shuffle the candidates
				for i := range candidates {
					j := rand.Intn(i + 1)
					candidates[i], candidates[j] = candidates[j], candidates[i]
				}
				curTier := candidates[0]
				for _, t := range candidates {
					if partsAvailableInTier[t] > partsAvailableInTier[curTier] {
						curTier = t
					}
				}
				tier = curTier
				depth += 1
			}

			dev := tier2Devs[tier][len(tier2Devs[tier])-1]
			dev.PartsWanted -= 1
			dev.Parts += 1
			for _, t := range dev.tiers {
				partsAvailableInTier[t] -= 1
				replicasAtTier[t] += 1
			}
			b.replica2Part2Dev[replica][part] = uint(dev.Id)
			b.debug(fmt.Sprintf("Placed %d/%d onto dev %d", part, replica, dev.Id))
		}
	}
	return nil
}

// buildBalancePerDev builds a map of deviceId -> balance where balance represents the percentage difference from the desired amount of partitions a given device wants and the amount it has.
func (b *RingBuilder) buildBalancePerDev() map[int64]float64 {
	weightOfOnePart := b.WeightOfOnePart()
	balancePerDev := make(map[int64]float64)
	balance := 0.0
	for next, dev := devIterator(b.Devs); dev != nil; dev = next() {
		if dev.Weight <= 0.0 {
			if dev.Parts > 0 {
				// If a device has no weight but has partitions, then its overage is considered "infinity" and there always the wors possible.  We sho MAX_BALANCE for convenience.
				balance = MAX_BALANCE
			} else {
				balance = 0.0
			}
		} else {
			balance = 100.0*float64(dev.Parts)/(dev.Weight*weightOfOnePart) - 100.0
		}
		balancePerDev[dev.Id] = balance
	}
	return balancePerDev
}

// validate validates the ring.
//
// This is a safety method to try to catch any bugs in the building process.  It ensures partitions have been assigned to real devices, aren't doubly assigned, etc.
func (b *RingBuilder) Validate() error {

	partsOnDevs := int64(0)
	for next, dev := devIterator(b.Devs); dev != nil; dev = next() {
		partsOnDevs += dev.Parts
	}

	if len(b.replica2Part2Dev) == 0 {
		return errors.New("replica2Part2Dev is emptyl did you forget to rebalance?")
	}

	partsInMap := int64(0)
	for _, p2d := range b.replica2Part2Dev {
		partsInMap += int64(len(p2d))
	}

	if partsOnDevs != partsInMap {
		return fmt.Errorf("All partitions are not double accounted for: %d != %d", partsOnDevs, partsInMap)
	}

	for part := 0; part < b.Parts; part++ {
		devsForPart := make([]uint, 0)
		for replica := range b.replica2Part2Dev {
			if len(b.replica2Part2Dev[replica]) <= part {
				return fmt.Errorf("The partition assignments of replica %d were shorter than expected (%d < %d)", replica, len(b.replica2Part2Dev[replica]), b.Parts)
			}
			devId := b.replica2Part2Dev[replica][part]
			if devId >= uint(len(b.Devs)) || b.Devs[devId] == nil {
				return fmt.Errorf("Partition %d, replica %d was not allocated to a device.", part, replica)
			}
			devsForPart = append(devsForPart, devId)
		}
		devsForPartSet := make(map[uint]bool)
		for _, devId := range devsForPart {
			if _, ok := devsForPartSet[devId]; ok {
				return fmt.Errorf("The partitions %d has been assigned to duplicate devices %v", part, devsForPart)
			}
			devsForPartSet[devId] = true
		}
	}

	return nil
}

// GetBalance gets the balance of the ring.
//
// The balance value is the highest percentage of the desired amount of partitions a given device wants.  For instance, if the "worst" device wants (based on tis weight relative to the sum of all devices' weights) 123 partitions and it has 124 partitions, the balance value would be 0.83 (1 extra / 123 wanted * 100)
func (b *RingBuilder) GetBalance() float64 {
	balancePerDev := b.buildBalancePerDev()
	balance := 0.0
	for _, b := range balancePerDev {
		balance = math.Max(math.Abs(b), balance)
	}
	return balance
}

// Rebalance rebalances the ring.
//
// This is the main work function of the builder, as it will assign and reassing partitions to devices in the ring based on weights, distinct zones, recent reassignments, etc.
//
// The proces doesn't always perfectly assign partitions (that'd take a lot more analysis and therefore a lot more time.  Because of this, it keeps rebalancing until the device skew (number of partitions a device wants compared to what it has) gets below 1% or doesn't change by more than 1% (only happens with a ring that can't be balanced no matter what).
func (b *RingBuilder) Rebalance() (int, float64, int, error) {
	numDevices := 0
	for next, dev := devIterator(b.Devs); dev != nil; dev = next() {
		// NOTE: original ringbuilder added a tiers thing, not sure if needed yet
		dev.tiers = b.tiersForDev(dev)
		if dev.Weight > 0 {
			numDevices += 1
		}
	}
	if float64(numDevices) < b.Replicas {
		return 0, 0.0, 0, fmt.Errorf("Replica count of %f requires more than %d devices.", b.Replicas, numDevices)
	}

	oldReplica2Part2Dev := make([][]uint, len(b.replica2Part2Dev))
	for i := range b.replica2Part2Dev {
		oldReplica2Part2Dev[i] = make([]uint, len(b.replica2Part2Dev[i]))
		copy(oldReplica2Part2Dev[i], b.replica2Part2Dev[i])
	}

	b.updateLastPartMoves()

	repPlan, err := b.buildReplicaPlan()
	if err != nil {
		return 0, 0.0, 0, err
	}
	if err := b.setPartsWanted(repPlan); err != nil {
		return 0, 0.0, 0, err
	}

	assignParts := make(map[uint][]uint)
	// gather parts from replica count adjustments
	b.adjustReplica2Part2DevSize(assignParts)
	// Gather parts for failed devices
	removedDevs := b.gatherPartsFromFailedDevices(assignParts)
	// Gather parts for dispersion
	b.gatherPartsForDispersion(assignParts, repPlan)

	finishStatus := "Unable to finish"
	// Gather a few times or until we achive the plan
	gatherCount := 0
GATHER:
	for gatherCount = 0; gatherCount < MAX_BALANCE_GATHER_COUNT; gatherCount++ {
		b.gatherPartsForBalance(assignParts, repPlan)
		if len(assignParts) == 0 {
			break
		}
		assignPartsList := make([]partReplicas, 0, len(assignParts))
		for p, r := range assignParts {
			assignPartsList = append(assignPartsList, partReplicas{p, r})
		}
		// range on a map is already random, so we don't have to shuffle assignPartsList
		// reset assignParts map for next iteration
		// NOTE: It isn't clear to me why this is done...
		assignParts = make(map[uint][]uint)

		numPartReplicas := 0
		for _, pr := range assignPartsList {
			numPartReplicas += len(pr.replicas)
		}
		b.debug(fmt.Sprintf("Gathered %d parts.", numPartReplicas))
		b.reassignParts(assignPartsList, repPlan)
		b.debug(fmt.Sprintf("Assigned %d parts.", numPartReplicas))

		for next, dev := devIterator(b.Devs); dev != nil; dev = next() {
			if dev.PartsWanted >= 0 {
				continue GATHER
			}
		}
		finishStatus = "Finished"
		break
	}
	b.debug(fmt.Sprintf("%s rebalance plan after %d attempts.", finishStatus, gatherCount+1))
	b.DevsChanged = false
	b.Version += 1
	// NOTE/TODO?: Dispersion graph isn't currently implemented

	// Figure out how many parts moved
	changedParts := 0
	for repId := range b.replica2Part2Dev {
		for partId, devId := range b.replica2Part2Dev[repId] {
			if partId >= len(oldReplica2Part2Dev[repId]) || devId != oldReplica2Part2Dev[repId][partId] {
				changedParts += 1
			}
		}
	}

	return changedParts, b.GetBalance(), removedDevs, nil
}

func (b *RingBuilder) SearchDevs(region, zone int64, ip string, port int64, repIp string, repPort int64, device string, weight float64, meta string, scheme string) []*RingBuilderDevice {
	foundDevs := make([]*RingBuilderDevice, 0, len(b.Devs))
	for next, dev := devIterator(b.Devs); dev != nil; dev = next() {
		if region >= 0 && region != dev.Region {
			continue
		}
		if zone >= 0 && zone != dev.Zone {
			continue
		}
		if ip != "" && ip != dev.Ip {
			continue
		}
		if port >= 0 && port != dev.Port {
			continue
		}
		if repIp != "" && repIp != dev.ReplicationIp {
			continue
		}
		if repPort >= 0 && repPort != dev.ReplicationPort {
			continue
		}
		if device != "" && device != dev.Device {
			continue
		}
		if weight >= 0.0 && weight != dev.Weight {
			continue
		}
		if meta != "" && strings.Contains(dev.Meta, meta) {
			continue
		}
		if scheme != "" && scheme != dev.Scheme {
			continue
		}
		foundDevs = append(foundDevs, dev)
	}
	return foundDevs
}

func (b *RingBuilder) UpdateDevInfo(devId int64, newIp string, newPort int64, newRepIp string, newRepPort int64, newDevice, newMeta, newScheme string) error {
	// first check to make sure another device doesn't have the ip/port/device
	if newIp == "" {
		newIp = b.Devs[devId].Ip
	}
	if newPort < 0 {
		newPort = b.Devs[devId].Port
	}
	if newDevice == "" {
		newDevice = b.Devs[devId].Device
	}
	for next, dev := devIterator(b.Devs); dev != nil; dev = next() {
		if dev.Id != devId && dev.Ip == newIp && dev.Port == newPort && dev.Device == newDevice {
			return fmt.Errorf("Device id %d already uses %s:%d:/%s.", dev.Id, newIp, newPort, newDevice)
		}
	}
	b.Devs[devId].Ip = newIp
	b.Devs[devId].Port = newPort
	b.Devs[devId].Device = newDevice
	if newRepIp != "" {
		b.Devs[devId].ReplicationIp = newRepIp
	}
	if newRepPort >= 0 {
		b.Devs[devId].ReplicationPort = newRepPort
	}
	if newMeta != "" {
		b.Devs[devId].Meta = newMeta
	}
	if newScheme != "" {
		if newScheme != "http" && newScheme != "https" {
			return errors.New("scheme can only http or https")
		}
		b.Devs[devId].Scheme = newScheme
	}
	return nil
}

// ChangeMinPartHours changes the value used to decide if a given partition can be moved again.  This restriction is to give the overall system enough time to settl a partition to its new location before moving it to yet another location.  While no data would be lost if a partition is moved several times quickly, it could make the data unreachable for a short period of time.
//
// This should be set to at least the average full partition replication time.  Starting it at 24 hours and then lowering it to what the replicator reprots as the longest partition cycle is best.
func (b *RingBuilder) ChangeMinPartHours(minPartHours int) {
	b.MinPartHours = minPartHours
}

// SetReplicas sets the number of replicas in this ring.
//
// If the new replica count is sufficiently different that replica2Part2Dev will change size, sets devsChanged.  This is so tools can know to write out the new ring rather than bailing out due to lack of balance change.
func (b *RingBuilder) SetReplicas(newReplicaCount float64) {
	oldSlotsUsed := int(float64(b.Parts) * b.Replicas)
	newSlotsUsed := int(float64(b.Parts) * newReplicaCount)
	if oldSlotsUsed != newSlotsUsed {
		b.DevsChanged = true
	}
	b.Replicas = newReplicaCount
}

func (b *RingBuilder) GetRing() *hashRing {
	data := ringData{
		ReplicaCount: int(b.Replicas),
		PartShift:    uint64(32 - b.PartPower),
	}
	for i, dev := range b.Devs {
		if dev != nil {
			data.Devs = append(data.Devs, &Device{
				Id:              int(b.Devs[i].Id),
				Device:          b.Devs[i].Device,
				Ip:              b.Devs[i].Ip,
				Scheme:          b.Devs[i].Scheme,
				Meta:            b.Devs[i].Meta,
				Port:            int(b.Devs[i].Port),
				Region:          int(b.Devs[i].Region),
				ReplicationIp:   b.Devs[i].ReplicationIp,
				ReplicationPort: int(b.Devs[i].ReplicationPort),
				Weight:          b.Devs[i].Weight,
				Zone:            int(b.Devs[i].Zone),
			})
		} else {
			data.Devs = append(data.Devs, nil)
		}
	}
	data.replica2part2devId = make([][]uint16, len(b.replica2Part2Dev))
	for i := range b.replica2Part2Dev {
		data.replica2part2devId[i] = make([]uint16, len(b.replica2Part2Dev[i]))
		for j := range b.replica2Part2Dev[i] {
			data.replica2part2devId[i][j] = uint16(b.replica2Part2Dev[i][j])
		}
	}
	r := &hashRing{}
	r.data.Store(&data)

	return r
}

// AddDev adds a device to the ring
//
// Note: This will not reblance the ring immediately as you may want to make multiple changes for a single rebalance
//
// Returns the id of the device
func (b *RingBuilder) AddDev(dev *RingBuilderDevice) (int64, error) {
	// Check for duplicat ip:port/devs
	for i := 0; i < len(b.Devs); i++ {
		if b.Devs[i] != nil {
			if b.Devs[i].Ip == dev.Ip && b.Devs[i].Port == dev.Port && b.Devs[i].Device == dev.Device {
				return 0, fmt.Errorf("Device %d already uses %s:%d/%s.", i, dev.Ip, dev.Port, dev.Device)
			}
		}
	}
	if dev.Id < 0 {
		// find the next id
		id := int64(0)
		for i := 0; i < len(b.Devs); i++ {
			if b.Devs[i] == nil {
				break
			}
			id += 1
		}
		dev.Id = id
	}
	if dev.Id < int64(len(b.Devs)) && b.Devs[dev.Id] != nil {
		return -1, fmt.Errorf("Duplicate device id: %d", dev.Id)
	}
	for dev.Id >= int64(len(b.Devs)) {
		// We need to fill in the gaps
		b.Devs = append(b.Devs, nil)
	}
	dev.Parts = 0
	b.Devs[dev.Id] = dev
	b.DevsChanged = true
	b.Version += 1
	return dev.Id, nil
}

// Command line functions

// CreateRing creates a ring builder file.
//   builderpath must include the filename of the the builder to create.
//   A backup folder will also be created in the back with a backup of the original builder.
// Note that no locking is done here, you should call LockBuilderPath first.
func CreateRing(builderPath string, partPower int, replicas float64, minPartHours int, debug bool) error {
	builder, err := NewRingBuilder(partPower, replicas, minPartHours, debug)
	if err != nil {
		return err
	}
	backupPath := path.Join(path.Dir(builderPath), "backups")
	err = os.Mkdir(backupPath, 0777)
	if err != nil {
		e := err.(*os.PathError)
		if e.Err != syscall.EEXIST {
			return err
		}
	}
	err = builder.Save(path.Join(backupPath, fmt.Sprintf("%d.%s", time.Now().UnixNano(), path.Base(builderPath))))
	if err != nil {
		return err
	}
	return builder.Save(builderPath)
}

// Rebalance attempts to rebalance the ring by reassigning partitions that haven't been recently reassigned.
// Note that no locking is done here, you should call LockBuilderPath first.
func Rebalance(builderPath string, debug bool, dryrun bool, quiet bool) (int, float64, int, error) {
	builder, err := NewRingBuilderFromFile(builderPath, debug)
	if err != nil {
		return 0, 0, 0, err
	}
	changed, balance, removed, err := builder.Rebalance()
	if err != nil {
		return changed, balance, removed, err
	}
	// make sure the ring is valid
	err = builder.Validate()
	if err != nil {
		return changed, balance, removed, err
	}
	if !quiet {
		fmt.Printf("Changed: %d Balance: %f Removed: %d\n", changed, balance, removed)
	}
	if dryrun {
		fmt.Println("Dry run complete; rebalance was not saved.")
		return changed, balance, removed, nil
	}
	backupPath := path.Join(path.Dir(builderPath), "backups")
	err = os.Mkdir(backupPath, 0777)
	if err != nil {
		e := err.(*os.PathError)
		if e.Err != syscall.EEXIST {
			return changed, balance, removed, err
		}
	}
	ts := time.Now().UnixNano()
	err = builder.Save(path.Join(backupPath, fmt.Sprintf("%d.%s", ts, path.Base(builderPath))))
	if err != nil {
		return changed, balance, removed, err
	}
	err = builder.Save(builderPath)
	if err != nil {
		return changed, balance, removed, err
	}
	ringFile := strings.TrimSuffix(builderPath, ".builder") + ".ring.gz"
	r := builder.GetRing()
	err = r.Save(path.Join(backupPath, fmt.Sprintf("%d.%s", ts, path.Base(ringFile))))
	if err != nil {
		return changed, balance, removed, err
	}
<<<<<<< HEAD
	err = r.Save(ringFile)
	if err != nil {
		return changed, balance, removed, err
	}
	return changed, balance, removed, nil
=======
	return r.Save(ringFile)
>>>>>>> ced09d59
}

// AddDevice adds a device to the builder filer
//   builderpath must include the filename of the builder file.
//   Returns the id of the device in the ring.
// Note that no locking is done here, you should call LockBuilderPath first.
func AddDevice(builderPath string, id, region, zone int64, scheme, ip string, port int64, replicationIp string, replicationPort int64, device string, weight float64, debug bool) (int64, error) {
	builder, err := NewRingBuilderFromFile(builderPath, debug)
	if err != nil {
		return -1, err
	}
	dev := &RingBuilderDevice{
		Id:              id,
		Region:          region,
		Zone:            zone,
		Scheme:          scheme,
		Ip:              ip,
		Port:            port,
		ReplicationIp:   replicationIp,
		ReplicationPort: replicationPort,
		Device:          device,
		Weight:          weight,
	}
	id, err = builder.AddDev(dev)
	if err != nil {
		return -1, err
	}
	err = builder.Save(builderPath)
	if err != nil {
		return -1, err
	}
	return id, nil
}

// Note that no locking is done here, you should call LockBuilderPath first.
func Search(builderPath string, region, zone int64, ip string, port int64, repIp string, repPort int64, device string, weight float64, meta string, scheme string) ([]*RingBuilderDevice, error) {
	builder, err := NewRingBuilderFromFile(builderPath, false)
	if err != nil {
		return nil, err
	}
	devs := builder.SearchDevs(region, zone, ip, port, repIp, repPort, device, weight, meta, scheme)
	return devs, nil
}

// Note that no locking is done here, you should call LockBuilderPath first.
func SetWeight(builderPath string, devs []*RingBuilderDevice, weight float64) error {
	builder, err := NewRingBuilderFromFile(builderPath, false)
	if err != nil {
		return err
	}
	for _, dev := range devs {
		err := builder.SetDevWeight(dev.Id, weight)
		if err != nil {
			return err
		}
	}
	return builder.Save(builderPath)
}

// Note that no locking is done here, you should call LockBuilderPath first.
func RemoveDevs(builderPath string, devs []*RingBuilderDevice, purge bool) error {
	builder, err := NewRingBuilderFromFile(builderPath, false)
	if err != nil {
		return err
	}
	for _, dev := range devs {
		builder.RemoveDev(dev.Id, purge)
	}
	return builder.Save(builderPath)
}

// Note that no locking is done here, you should call LockBuilderPath first.
func SetInfo(builderPath string, devs []*RingBuilderDevice, newIp string, newPort int64, newRepIp string, newRepPort int64, newDevice, newMeta string, newScheme string) error {
	builder, err := NewRingBuilderFromFile(builderPath, false)
	if err != nil {
		return err
	}
	for _, dev := range devs {
		err := builder.UpdateDevInfo(dev.Id, newIp, newPort, newRepIp, newRepPort, newDevice, newMeta, newScheme)
		if err != nil {
			return err
		}
	}
	return builder.Save(builderPath)
}

// Note that no locking is done here, you should call LockBuilderPath first.
func WriteRing(builderPath string) error {
	builder, err := NewRingBuilderFromFile(builderPath, false)
	if err != nil {
		return err
	}
	r := builder.GetRing()
	if len(builder.replica2Part2Dev) == 0 {
		if len(builder.Devs) > 0 {
			fmt.Println("Warning: Writing a ring with no partiton assignments but with devices;  did you forget to run \"rebalance\"?")
		} else {
			fmt.Println("Warning: Writing an empty ring.")
		}
	}
	backupPath := path.Join(path.Dir(builderPath), "backups")
	err = os.Mkdir(backupPath, 0777)
	if err != nil {
		e := err.(*os.PathError)
		if e.Err != syscall.EEXIST {
			return err
		}
	}
	ts := time.Now().UnixNano()
	ringFile := strings.TrimSuffix(builderPath, ".builder") + ".ring.gz"
	err = r.Save(path.Join(backupPath, fmt.Sprintf("%d.%s", ts, path.Base(ringFile))))
	if err != nil {
		return err
	}
	return r.Save(ringFile)
}

// Note that no locking is done here, you should call LockBuilderPath first.
func PretendMinPartHoursPassed(builderPath string) error {
	builder, err := NewRingBuilderFromFile(builderPath, false)
	if err != nil {
		return err
	}
	builder.PretendMinPartHoursPassed()
	return builder.Save(builderPath)
}

// Note that no locking is done here, you should call LockBuilderPath first.
func Validate(builderPath string) error {
	builder, err := NewRingBuilderFromFile(builderPath, false)
	if err != nil {
		return err
	}
	err = builder.Validate()
	return err
}<|MERGE_RESOLUTION|>--- conflicted
+++ resolved
@@ -1718,15 +1718,7 @@
 	if err != nil {
 		return changed, balance, removed, err
 	}
-<<<<<<< HEAD
-	err = r.Save(ringFile)
-	if err != nil {
-		return changed, balance, removed, err
-	}
-	return changed, balance, removed, nil
-=======
-	return r.Save(ringFile)
->>>>>>> ced09d59
+	return changed, balance, removed, r.Save(ringFile)
 }
 
 // AddDevice adds a device to the builder filer
